"""Base model class for concept-based neural networks.

This module defines the abstract BaseModel class that serves as the foundation
for all concept-based models in the library. It handles backbone integration,
encoder setup, annotation management, and provides hooks for data preprocessing.
"""

from abc import ABC
from typing import Any, Optional, Tuple, Mapping, Dict
import torch
import torch.nn as nn

from torch_concepts import Annotations
from torch_concepts.nn import BaseInference

from ...nn.dense_layers import MLP
from ...typing import BackboneType
from ...utils import add_distribution_to_annotations

class BaseModel(nn.Module, ABC):
    """Abstract base class for concept-based models.
    
    Provides common functionality for models that use concept annotations,
    backbones for feature extraction, and encoders for latent representations.
    All concrete model implementations should inherit from this class.
    
    Args:
        annotations (Annotations): Concept annotations defining variables and 
            their properties (names, types, cardinalities).
        variable_distributions (Mapping): Dictionary mapping variable names to 
            their distribution types (e.g., {'age': 'categorical', 'score': 'continuous'}).
        input_size (int): Dimensionality of input features (after backbone, if used).
        embs_precomputed (bool, optional): Whether embeddings are pre-computed 
            (skips backbone). Defaults to False.
        backbone (BackboneType, optional): Feature extraction backbone (e.g., ResNet, 
            ViT). Can be a nn.Module or callable. Defaults to None.
        encoder_kwargs (Dict, optional): Arguments for MLP encoder 
            (e.g., {'hidden_size': 128, 'n_layers': 2}). If None, uses Identity. 
            Defaults to None.
            
    Attributes:
        annotations (Annotations): Annotated concept variables with distribution info.
        embs_precomputed (bool): Whether to skip backbone processing.
        backbone (BackboneType): Feature extraction module.
        encoder_out_features (int): Output dimensionality of encoder.
    """

    def __init__(
        self,
        annotations: Annotations,
        variable_distributions: Mapping,
        input_size: int,
        embs_precomputed: bool = False,
        backbone: BackboneType = None,
        encoder_kwargs: Dict = None,
    ) -> None:
        super().__init__()

        # Add distribution information to annotations metadata
        annotations = add_distribution_to_annotations(
            annotations, variable_distributions
        )
        # store annotations, these will be used outside the model to track metrics and loss
        # if you extend these annotations, keep in mind that
        # the annotations used for metrics and loss computation should remain consistent
        # you can use the 'preprocess_batch' method to adapt data to your model
        self.annotations = annotations

        self.embs_precomputed = embs_precomputed
        self.backbone = backbone

        if encoder_kwargs is not None:
            self._encoder = MLP(input_size=input_size,
                               **encoder_kwargs)
        else:
            self._encoder = nn.Identity()

        self.encoder_out_features = encoder_kwargs.get('hidden_size') if encoder_kwargs else input_size

    def __repr__(self) -> str:
        cls_name = self.__class__.__name__
        backbone_repr = (
            self.backbone.__class__.__name__
            if isinstance(self.backbone, nn.Module)
            else type(self.backbone).__name__
            if self.backbone is not None
            else "None"
        )
        return (
            f"{cls_name}(backbone={backbone_repr})"
        )

    @property
    def encoder(self) -> nn.Module:
        """The encoder mapping backbone output to latent code(s).
        
        Returns:
            nn.Module: Encoder network (MLP or Identity).
        """
        return self._encoder

    # TODO: add decoder?
    # @property
    # @abstractmethod
    # def decoder(self) -> nn.Module:
    #     """The decoder mapping concepts and derivatives to an output."""
    #     pass

    def forward(self,
                x: torch.Tensor,
                backbone_kwargs: Optional[Mapping[str, Any]] = None,
                *args,
                **kwargs):
        """Forward pass through backbone and encoder.
        
        Args:
            x (torch.Tensor): Input tensor. Raw data if backbone is used,
                or pre-computed embeddings if embs_precomputed=True.
            backbone_kwargs (Mapping[str, Any], optional): Additional arguments
                passed to the backbone (e.g., {'return_features': True}).
                
        Returns:
            torch.Tensor: Encoded representations.
            
        Note:
            Subclasses typically override this to add concept prediction layers.
        """
        features = self.maybe_apply_backbone(x, backbone_kwargs)
        out = self.encoder(features)
        return out


    # ------------------------------------------------------------------
    # Embeddings extraction helpers
    # ------------------------------------------------------------------

    def maybe_apply_backbone(
        self,
        x: torch.Tensor,
        backbone_kwargs: Any,
    ) -> torch.Tensor:
        """Apply the backbone to ``x`` unless features are pre-computed.

        Args:
            x (torch.Tensor): Raw input tensor or already computed embeddings.
            backbone_kwargs (Any): Extra keyword arguments forwarded to the 
                backbone callable when it is invoked.
                
        Returns:
            torch.Tensor: Feature embeddings.
            
        Raises:
            TypeError: If backbone is not None and not callable.
        """

        if self.embs_precomputed or self.backbone is None:
            return x

        if not callable(self.backbone):
            raise TypeError(
                "The provided backbone is not callable. Received "
                f"instance of type {type(self.backbone).__name__}."
            )

        return self.backbone(x, **backbone_kwargs)


    # ------------------------------------------------------------------
    # Output helpers
    # ------------------------------------------------------------------
    
    def filter_output_for_loss(self, out_concepts):
        """Filter model outputs before passing to loss function.
        
        Override this method to customize what outputs are passed to the loss.
        Useful when your model returns auxiliary outputs that shouldn't be 
        included in loss computation or viceversa.
        
        Args:
            out_concepts: Model output (typically concept predictions).
            
        Returns:
            Filtered output passed to loss function. By default, returns 
            out_concepts unchanged.
            
        Example:
            >>> def filter_output_for_loss(self, out):
            ...     # Only use concept predictions, ignore attention weights
            ...     return out['concepts']
        """
        return out_concepts
    
    def filter_output_for_metric(self, out_concepts):
        """Filter model outputs before passing to metrics.
        
        Override this method to customize what outputs are passed to metrics.
        Useful when your model returns auxiliary outputs that shouldn't be 
        included in metric computation or viceversa.
        
        Args:
            out_concepts: Model output (typically concept predictions).
            
        Returns:
            Filtered output passed to metrics. By default, returns 
            out_concepts unchanged.
        """
        return out_concepts
    

    # ------------------------------------------------------------------
    # Model-specific data processing
    # ------------------------------------------------------------------

    def preprocess_batch(
        self,
        inputs: torch.Tensor,
        concepts: torch.Tensor,
    ) -> Tuple[torch.Tensor, torch.Tensor]:
        """Model-specific preprocessing of a batch.

        Override this to apply transformations before forward pass. Useful for:
        - Data augmentation
        - Normalization specific to your model
        - Handling missing values
        - Converting data formats

        Args:
            inputs (torch.Tensor): Raw input tensor.
            concepts (torch.Tensor): Ground-truth concepts tensor.

        Returns:
            Tuple[torch.Tensor, torch.Tensor]: 
                - preprocessed_inputs: Preprocessed input tensor.
                - preprocessed_concepts: Preprocessed concepts tensor.
                
        Example:
            >>> def preprocess_batch(self, inputs, concepts):
            ...     # Add noise augmentation
            ...     inputs = inputs + 0.01 * torch.randn_like(inputs)
            ...     return inputs, concepts
        """
        return inputs, concepts


    # ------------------------------------------------------------------
    # Inference configuration
    # ------------------------------------------------------------------
    def set_inference(self, inference: BaseInference) -> None:
        """Set the inference strategy for the model.
        
        Args:
            inference (BaseInference): Instantiated inference object 
                (e.g., MaximumLikelihood, MaximumAPosteriori).
        """
        self.inference = inference

    def set_and_instantiate_inference(self, inference: BaseInference) -> None:
<<<<<<< HEAD
        self.inference = inference(probabilistic_model=self.probabilistic_model)
=======
        """Set and instantiate inference strategy using model's PGM.
        
        Args:
            inference (BaseInference): Uninstantiated inference class that 
                will be instantiated with pgm=self.pgm.
                
        Note:
            Requires the model to have a 'pgm' attribute (probabilistic 
            graphical model).
        """
        self.inference = inference(pgm=self.pgm)
>>>>>>> 53b7e573
<|MERGE_RESOLUTION|>--- conflicted
+++ resolved
@@ -19,25 +19,25 @@
 
 class BaseModel(nn.Module, ABC):
     """Abstract base class for concept-based models.
-    
+
     Provides common functionality for models that use concept annotations,
     backbones for feature extraction, and encoders for latent representations.
     All concrete model implementations should inherit from this class.
-    
+
     Args:
-        annotations (Annotations): Concept annotations defining variables and 
+        annotations (Annotations): Concept annotations defining variables and
             their properties (names, types, cardinalities).
-        variable_distributions (Mapping): Dictionary mapping variable names to 
+        variable_distributions (Mapping): Dictionary mapping variable names to
             their distribution types (e.g., {'age': 'categorical', 'score': 'continuous'}).
         input_size (int): Dimensionality of input features (after backbone, if used).
-        embs_precomputed (bool, optional): Whether embeddings are pre-computed 
+        embs_precomputed (bool, optional): Whether embeddings are pre-computed
             (skips backbone). Defaults to False.
-        backbone (BackboneType, optional): Feature extraction backbone (e.g., ResNet, 
+        backbone (BackboneType, optional): Feature extraction backbone (e.g., ResNet,
             ViT). Can be a nn.Module or callable. Defaults to None.
-        encoder_kwargs (Dict, optional): Arguments for MLP encoder 
-            (e.g., {'hidden_size': 128, 'n_layers': 2}). If None, uses Identity. 
+        encoder_kwargs (Dict, optional): Arguments for MLP encoder
+            (e.g., {'hidden_size': 128, 'n_layers': 2}). If None, uses Identity.
             Defaults to None.
-            
+
     Attributes:
         annotations (Annotations): Annotated concept variables with distribution info.
         embs_precomputed (bool): Whether to skip backbone processing.
@@ -93,7 +93,7 @@
     @property
     def encoder(self) -> nn.Module:
         """The encoder mapping backbone output to latent code(s).
-        
+
         Returns:
             nn.Module: Encoder network (MLP or Identity).
         """
@@ -112,16 +112,16 @@
                 *args,
                 **kwargs):
         """Forward pass through backbone and encoder.
-        
+
         Args:
             x (torch.Tensor): Input tensor. Raw data if backbone is used,
                 or pre-computed embeddings if embs_precomputed=True.
             backbone_kwargs (Mapping[str, Any], optional): Additional arguments
                 passed to the backbone (e.g., {'return_features': True}).
-                
+
         Returns:
             torch.Tensor: Encoded representations.
-            
+
         Note:
             Subclasses typically override this to add concept prediction layers.
         """
@@ -143,12 +143,12 @@
 
         Args:
             x (torch.Tensor): Raw input tensor or already computed embeddings.
-            backbone_kwargs (Any): Extra keyword arguments forwarded to the 
+            backbone_kwargs (Any): Extra keyword arguments forwarded to the
                 backbone callable when it is invoked.
-                
+
         Returns:
             torch.Tensor: Feature embeddings.
-            
+
         Raises:
             TypeError: If backbone is not None and not callable.
         """
@@ -171,18 +171,18 @@
     
     def filter_output_for_loss(self, out_concepts):
         """Filter model outputs before passing to loss function.
-        
+
         Override this method to customize what outputs are passed to the loss.
-        Useful when your model returns auxiliary outputs that shouldn't be 
+        Useful when your model returns auxiliary outputs that shouldn't be
         included in loss computation or viceversa.
-        
+
         Args:
             out_concepts: Model output (typically concept predictions).
-            
-        Returns:
-            Filtered output passed to loss function. By default, returns 
+
+        Returns:
+            Filtered output passed to loss function. By default, returns
             out_concepts unchanged.
-            
+
         Example:
             >>> def filter_output_for_loss(self, out):
             ...     # Only use concept predictions, ignore attention weights
@@ -192,16 +192,16 @@
     
     def filter_output_for_metric(self, out_concepts):
         """Filter model outputs before passing to metrics.
-        
+
         Override this method to customize what outputs are passed to metrics.
-        Useful when your model returns auxiliary outputs that shouldn't be 
+        Useful when your model returns auxiliary outputs that shouldn't be
         included in metric computation or viceversa.
-        
+
         Args:
             out_concepts: Model output (typically concept predictions).
-            
-        Returns:
-            Filtered output passed to metrics. By default, returns 
+
+        Returns:
+            Filtered output passed to metrics. By default, returns
             out_concepts unchanged.
         """
         return out_concepts
@@ -229,10 +229,10 @@
             concepts (torch.Tensor): Ground-truth concepts tensor.
 
         Returns:
-            Tuple[torch.Tensor, torch.Tensor]: 
+            Tuple[torch.Tensor, torch.Tensor]:
                 - preprocessed_inputs: Preprocessed input tensor.
                 - preprocessed_concepts: Preprocessed concepts tensor.
-                
+
         Example:
             >>> def preprocess_batch(self, inputs, concepts):
             ...     # Add noise augmentation
@@ -247,26 +247,22 @@
     # ------------------------------------------------------------------
     def set_inference(self, inference: BaseInference) -> None:
         """Set the inference strategy for the model.
-        
-        Args:
-            inference (BaseInference): Instantiated inference object 
+
+        Args:
+            inference (BaseInference): Instantiated inference object
                 (e.g., MaximumLikelihood, MaximumAPosteriori).
         """
         self.inference = inference
 
     def set_and_instantiate_inference(self, inference: BaseInference) -> None:
-<<<<<<< HEAD
-        self.inference = inference(probabilistic_model=self.probabilistic_model)
-=======
         """Set and instantiate inference strategy using model's PGM.
-        
-        Args:
-            inference (BaseInference): Uninstantiated inference class that 
+
+        Args:
+            inference (BaseInference): Uninstantiated inference class that
                 will be instantiated with pgm=self.pgm.
-                
+
         Note:
-            Requires the model to have a 'pgm' attribute (probabilistic 
+            Requires the model to have a 'pgm' attribute (probabilistic
             graphical model).
         """
-        self.inference = inference(pgm=self.pgm)
->>>>>>> 53b7e573
+        self.inference = inference(probabilistic_model=self.probabilistic_model)