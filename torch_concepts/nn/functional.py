from typing import List, Union

import torch

from torch_concepts.base import ConceptTensor


def intervene(c_pred: ConceptTensor, c_true: ConceptTensor, indexes: ConceptTensor) -> ConceptTensor:
    """
    Intervene on concept embeddings.

    Args:
        c_pred (ConceptTensor): Predicted concepts.
        c_true (ConceptTensor): Ground truth concepts.
        indexes (ConceptTensor): Boolean ConceptTensor indicating which concepts to intervene on.

    Returns:
        ConceptTensor: Intervened concept scores.
    """
    if c_true is None or indexes is None:
        return c_pred

    if c_true is not None and indexes is not None:
        if indexes.max() >= c_pred.shape[1]:
            raise ValueError("Intervention indices must be less than the number of concepts.")

    return ConceptTensor.concept(torch.where(indexes, c_true, c_pred), c_true.concept_names)


def concept_embedding_mixture(c_emb: ConceptTensor, c_scores: ConceptTensor):
    """
    Mixes concept embeddings and concept predictions.
    Main reference: `"Concept Embedding Models: Beyond the Accuracy-Explainability Trade-Off" <https://arxiv.org/abs/2209.09056>`_

    Args:
        c_emb (ConceptTensor): Concept embeddings with shape (batch_size, n_concepts, emb_size).
        c_scores (ConceptTensor): Concept scores with shape (batch_size, n_concepts).

    Returns:
        ConceptTensor: Mix of concept embeddings and concept scores with shape (batch_size, n_concepts, emb_size//2)
    """
    emb_size = c_emb[0].shape[1] // 2
    c_mix = c_scores.unsqueeze(-1) * c_emb[:, :, :emb_size] + (1 - c_scores.unsqueeze(-1)) * c_emb[:, :, emb_size:]
    return ConceptTensor.concept(c_mix, c_scores.concept_names)


def intervene_on_concept_graph(c_adj: ConceptTensor, indexes: List[Union[int, str]]) -> ConceptTensor:
    """
    Intervene on a ConceptTensor adjacency matrix by zeroing out specified concepts representing parent nodes.

    Args:
        c_adj: ConceptTensor adjacency matrix.
        indexes: List of concept names or indices to zero out.

    Returns:
        ConceptTensor: Intervened ConceptTensor adjacency matrix.
    """
    # Check if the tensor is a square matrix
    if c_adj.shape[0] != c_adj.shape[1]:
        raise ValueError("The ConceptTensor must be a square matrix (it represents an adjacency matrix).")

    # Get indices for concepts to zero out
    if isinstance(indexes[0], str):
        indices = [c_adj.concept_names.index(name) for name in indexes if name in c_adj.concept_names]
        if len(indices) != len(indexes):
            raise ValueError("Some concept names are not found in the tensor's concept names.")
    else:
        indices = indexes

    # Zero out specified columns
    concept_names = c_adj.concept_names
    c_adj = c_adj.clone()
    c_adj[:, indices] = 0

    return ConceptTensor.concept(c_adj, concept_names)


<<<<<<< HEAD
def selection_eval(selection_weights: torch.Tensor, *predictions: torch.Tensor):
    """
    Evaluate predictions as a weighted product based on selection weights.

    Args:
        selection_weights (Tensor): Selection weights with at least two dimensions (D1, ..., Dn).
        predictions (Tensor): Arbitrary number of prediction tensors, each with the same shape
                              as selection_weights (D1, ..., Dn).

    Returns:
        Tensor: Weighted product sum with shape (D1, ...).
    """
    if len(predictions) == 0:
        raise ValueError("At least one prediction tensor must be provided.")

    product = selection_weights
    for pred in predictions:
        product = product * pred

    result = product.sum(dim=-1)

    return result
=======
def selective_calibration(c_confidence: ConceptTensor, target_coverage: float) -> ConceptTensor:
    """
    Selects concepts based on confidence scores and target coverage.

    Args:
        c_confidence: Concept confidence scores.
        target_coverage: Target coverage.

    Returns:
        ConceptTensor: Thresholds to select confident predictions.
    """
    theta = torch.quantile(c_confidence, 1 - target_coverage, dim=0, keepdim=True)
    return ConceptTensor.concept(theta, c_confidence.concept_names)


def confidence_selection(c_confidence: ConceptTensor, theta: ConceptTensor) -> ConceptTensor:
    """
    Selects concepts with confidence above a selected threshold.

    Args:
        c_confidence: Concept confidence scores.
        theta: Threshold to select confident predictions.

    Returns:
        ConceptTensor: mask selecting confident predictions.
    """
    c_confident_mask = torch.where(c_confidence > theta, True, False)
    return ConceptTensor.concept(c_confident_mask, c_confidence.concept_names)
>>>>>>> f8053c1f
<|MERGE_RESOLUTION|>--- conflicted
+++ resolved
@@ -75,7 +75,6 @@
     return ConceptTensor.concept(c_adj, concept_names)
 
 
-<<<<<<< HEAD
 def selection_eval(selection_weights: torch.Tensor, *predictions: torch.Tensor):
     """
     Evaluate predictions as a weighted product based on selection weights.
@@ -98,7 +97,8 @@
     result = product.sum(dim=-1)
 
     return result
-=======
+
+
 def selective_calibration(c_confidence: ConceptTensor, target_coverage: float) -> ConceptTensor:
     """
     Selects concepts based on confidence scores and target coverage.
@@ -126,5 +126,4 @@
         ConceptTensor: mask selecting confident predictions.
     """
     c_confident_mask = torch.where(c_confidence > theta, True, False)
-    return ConceptTensor.concept(c_confident_mask, c_confidence.concept_names)
->>>>>>> f8053c1f
+    return ConceptTensor.concept(c_confident_mask, c_confidence.concept_names)